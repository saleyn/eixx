//----------------------------------------------------------------------------
/// \file  list.ipp
//----------------------------------------------------------------------------
/// \brief Implementation of the list member functions.
//----------------------------------------------------------------------------
// Copyright (c) 2010 Serge Aleynikov <saleyn@gmail.com>
// Created: 2010-09-20
//----------------------------------------------------------------------------
/*
***** BEGIN LICENSE BLOCK *****

This file is part of the eixx (Erlang C++ Interface) Library.

Copyright (C) 2010 Serge Aleynikov <saleyn@gmail.com>

This library is free software; you can redistribute it and/or
modify it under the terms of the GNU Lesser General Public
License as published by the Free Software Foundation; either
version 2.1 of the License, or (at your option) any later version.

This library is distributed in the hope that it will be useful,
but WITHOUT ANY WARRANTY; without even the implied warranty of
MERCHANTABILITY or FITNESS FOR A PARTICULAR PURPOSE.  See the GNU
Lesser General Public License for more details.

You should have received a copy of the GNU Lesser General Public
License along with this library; if not, write to the Free Software
Foundation, Inc., 59 Temple Place, Suite 330, Boston, MA  02111-1307  USA

***** END LICENSE BLOCK *****
*/

#include <eixx/marshal/endian.hpp>
#include <eixx/marshal/visit_to_string.hpp>
#include <eixx/marshal/visit_encode_size.hpp>
#include <eixx/marshal/visit_encoder.hpp>
#include <eixx/marshal/visit_subst.hpp>
#include <ei.h>

namespace EIXX_NAMESPACE {
namespace marshal {

template <class Alloc>
void list<Alloc>::init(const eterm<Alloc>* items, size_t N, const Alloc& alloc) {
    size_t n = N > 0 ? N : 1;
    m_blob = new blob_t(sizeof(header_t) + n*sizeof(cons_t), alloc);

    header_t* l_header      = header();
    cons_t*   hd            = l_header->head;

    l_header->initialized   = true;
    l_header->alloc_size    = n;
    l_header->size          = N;

<<<<<<< HEAD
    for(const eterm<Alloc>* p = items, *end = items+N; p != end; ++p, ++hd) {
=======
    for(auto p = items, end = items+N; p != end; ++p, ++hd) {
>>>>>>> d9f98728
        BOOST_ASSERT(p->initialized());
        new (&hd->node) eterm<Alloc>(*p);
        hd->next = hd+1;
    }

    if (N == 0)
        l_header->tail = NULL;
    else {
        l_header->tail = hd-1;
        l_header->tail->next = NULL;
    }
}

template <class Alloc>
list<Alloc>::list(const cons_t* a_head, int a_len, const Alloc& alloc)
    throw (err_bad_argument) : base_t(alloc)
{
    unsigned int alloc_size;

    if (a_len >= 0) {
        alloc_size = a_len;
    } else if (a_len == -1) {
        a_len = 0;
        for (const cons_t* p = a_head; p; p = p->next)
            a_len++;
        alloc_size = a_len;
    } else
        throw err_bad_argument("List of negative length!");

    m_blob = new blob_t(sizeof(header_t) + alloc_size*sizeof(cons_t), alloc);
    header_t* l_header      = header();
    l_header->initialized   = true;
    l_header->alloc_size    = alloc_size;
    l_header->size          = alloc_size;
    if (alloc_size == 0)
        l_header->tail = NULL;
    else {
        cons_t* p = l_header->head;
        l_header->tail = &p[alloc_size-1];
        for (; a_head; p++, a_head = a_head->next) {
            new (&p->node) eterm<Alloc>(a_head->node);
            p->next = p+1;
        }
        l_header->tail->next = NULL;
    }
}

template <class Alloc>
list<Alloc>::list(const char *buf, int& idx, size_t size, const Alloc& a_alloc)
    throw(err_decode_exception) : base_t(a_alloc) 
{
    int arity;
    if (ei_decode_list_header(buf, &idx, &arity) < 0)
        err_decode_exception("Error decoding list header", idx);
// TODO: optimize for an empty list!!!
    m_blob = new blob_t(sizeof(header_t) + arity*sizeof(cons_t), a_alloc);
    header_t* l_header = header();
    l_header->initialized = true;
    l_header->alloc_size  = arity;
    l_header->size        = arity;

    cons_t* hd = l_header->head;
    for (cons_t* end = hd+arity; hd != end; ++hd) {
        eterm<Alloc> et(buf, idx, size, a_alloc);
        new (&hd->node) eterm<Alloc>(et);
        hd->next = hd+1;
    }
    if (arity == 0) {
        l_header->tail = NULL;
    } else {
        l_header->tail = hd-1;
        l_header->tail->next = NULL;
        if (*(buf+idx) != ERL_NIL_EXT)
            throw err_decode_exception("Not a NIL list!", idx);
        idx++;
    }
    BOOST_ASSERT((size_t)idx <= size);
}

template <class Alloc>
void list<Alloc>::encode(char* buf, int& idx, size_t size) const
{
    BOOST_ASSERT(initialized());
    char* s = buf + idx;
    if (empty()) {
        put8(s,ERL_NIL_EXT);
    } else {
        put8(s,ERL_LIST_EXT);
        const header_t* l_header = header();
        put32be(s,l_header->size);
        idx += 5;
        for(const cons_t* p = l_header->head; p; p = p->next) {
            visit_eterm_encoder visitor(buf, idx, size);
            visitor.apply_visitor(p->node);
        }
        s = buf + idx;
        put8(s,ERL_NIL_EXT);
    }
    idx++;
    BOOST_ASSERT((size_t)idx <= size);
}

template <class Alloc>
list<Alloc> list<Alloc>::tail(size_t idx) const throw(err_bad_argument)
{
    const header_t* l_header = header();
    const cons_t* p = l_header->head;
    int len = (int)l_header->size - (int)idx - 1;
    if (len < 0)
        throw err_bad_argument("List too short");
    for (size_t i=0; i <= idx; i++)
        p = p->next;
    list<Alloc> l(p, len, this->get_allocator());
    return l;
}

template <class Alloc>
void list<Alloc>::push_back(const eterm<Alloc>& a)
{
    BOOST_ASSERT(a.initialized());
    if (unlikely(!m_blob)) {
        m_blob = new blob_t(sizeof(header_t) + sizeof(cons_t), this->get_allocator());
        header_t* hd = header();
        hd->initialized = false;
        hd->tail = hd->head;
        hd->size = 1;
        hd->alloc_size = 1;
        cons_t* p = hd->tail;
        p->node.set(a);
        p->next = NULL;
        return;
    }
    BOOST_ASSERT(!initialized());
    header_t* hd = header();
    bool has_space = hd->size < hd->alloc_size;
    cons_t* p = has_space ? &hd->head[hd->size] : this->get_t_allocator().allocate(1);
    new (&p->node) eterm<Alloc>(a);
    p->next  = NULL;
    if (likely(hd->size > 0))
        hd->tail->next = p;
    hd->tail = p;
    hd->size++;
}

template <class Alloc>
bool list<Alloc>::subst(eterm<Alloc>& out, const varbind<Alloc>* binding) const
    throw (err_unbound_variable)
{
    // We check if any contained term changes.
    bool changed = false;
    const header_t* l_header = header();

    if (l_header->size == 0)
        return false;

    Alloc alloc = this->get_allocator();
    list<Alloc> l_new(l_header->size, alloc);

    for (const cons_t* p=l_header->head; p; p = p->next) {
        eterm<Alloc> l_ele;
        visit_eterm_subst<Alloc> visitor(l_ele, binding);
        if (!visitor.apply_visitor(p->node))
            l_new.push_back(p->node);
        else {
            changed = true;
            l_new.push_back(l_ele);
        }
    }

    if (!changed)
        return false;

    // If changed, return the new list
    l_new.close();
    out = l_new;
    return true;
}

template <class Alloc>
bool list<Alloc>::match(const eterm<Alloc>& pattern, varbind<Alloc>* binding) const
    throw (err_invalid_term, err_unbound_variable)
{
    switch (pattern.type()) {
        case VAR:  return pattern.match(eterm<Alloc>(*this), binding);
        case LIST: break;
        default:   return false;
    }

    const list<Alloc>& pl = pattern.to_list();
    if (unlikely(!initialized() || !pl.initialized()))
        throw err_invalid_term("List not initialized!");

    const header_t* l_header = header();
    // Do a quick check on the size.
    if (l_header->size != pl.length())
        return false;

    const_iterator it1  = begin(), it2  = pl.begin(),
                   end1 = end(),   end2 = pl.end();
    for (; it1 != end1 && it2 != end2; ++it1, ++it2)
        if (!it1->match(*it2, binding))
            return false;

    BOOST_ASSERT(it1 == end1 && it2 == end2);
    return true;
}

template <class Alloc>
std::ostream& list<Alloc>::dump(std::ostream& out, const varbind<Alloc>* vars) const
{
    out << '[';
    const cons_t* hd = empty() ? NULL : header()->head;
    for(const cons_t* p = hd; p; p = p->next) {
        out << (p != hd ? "," : "");
        const visit_eterm_stringify<Alloc> visitor(out, vars);
        visitor.apply_visitor(p->node);
    }
    return out << ']';
}

} // namespace marshal
} // namespace EIXX_NAMESPACE<|MERGE_RESOLUTION|>--- conflicted
+++ resolved
@@ -52,11 +52,7 @@
     l_header->alloc_size    = n;
     l_header->size          = N;
 
-<<<<<<< HEAD
-    for(const eterm<Alloc>* p = items, *end = items+N; p != end; ++p, ++hd) {
-=======
     for(auto p = items, end = items+N; p != end; ++p, ++hd) {
->>>>>>> d9f98728
         BOOST_ASSERT(p->initialized());
         new (&hd->node) eterm<Alloc>(*p);
         hd->next = hd+1;
