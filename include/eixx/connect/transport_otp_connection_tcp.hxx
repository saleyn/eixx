//----------------------------------------------------------------------------
/// \file connection_tcp.hxx
//----------------------------------------------------------------------------
/// \brief Implementation of TCP connectivity transport with an Erlang node.
//----------------------------------------------------------------------------
// Copyright (c) 2010 Serge Aleynikov <saleyn@gmail.com>
// Created: 2010-09-11
//----------------------------------------------------------------------------
/*
***** BEGIN LICENSE BLOCK *****

Copyright 2010 Serge Aleynikov <saleyn at gmail dot com>

Licensed under the Apache License, Version 2.0 (the "License");
you may not use this file except in compliance with the License.
You may obtain a copy of the License at

    http://www.apache.org/licenses/LICENSE-2.0

Unless required by applicable law or agreed to in writing, software
distributed under the License is distributed on an "AS IS" BASIS,
WITHOUT WARRANTIES OR CONDITIONS OF ANY KIND, either express or implied.
See the License for the specific language governing permissions and
limitations under the License.

***** END LICENSE BLOCK *****
*/

#ifndef _EIXX_CONNECTION_TCP_IPP_
#define _EIXX_CONNECTION_TCP_IPP_

#include <sys/utsname.h>
#include <openssl/md5.h>

namespace eixx {
namespace connect {

//------------------------------------------------------------------------------
// connection_tcp implementation
//------------------------------------------------------------------------------

template <class Handler, class Alloc>
void tcp_connection<Handler, Alloc>::start() 
{
#if BOOST_VERSION >= 104700
    m_socket.non_blocking(true);
#else
    boost::asio::ip::tcp::socket::non_blocking_io nb(true);
    m_socket.io_control(nb);
#endif

    base_t::start(); // trigger on_connect callback
}

template <class Handler, class Alloc>
void tcp_connection<Handler, Alloc>::connect(
    uint32_t a_this_creation,
    atom a_this_node, atom a_remote_node, atom a_cookie)
{
    using boost::asio::ip::tcp;

    BOOST_ASSERT(a_this_node.to_string().find('@') != std::string::npos);

    if (a_remote_node.to_string().find('@') == std::string::npos)
        THROW_RUNTIME_ERROR("Invalid format of remote_node: " << a_remote_node);

    base_t::connect(a_this_creation, a_this_node, a_remote_node, a_cookie);

    //boost::system::error_code err = boost::asio::error::host_not_found;
    std::stringstream es;

    boost::system::error_code ec;
    m_socket.close(ec);

    // First resolve remote host name and connect to EPMD to find out the
    // node's port number.

    const char* epmd_port_s = getenv("ERL_EPMD_PORT");

    auto epmd_port = (epmd_port_s != NULL) ? epmd_port_s : std::to_string(EPMD_PORT);
    auto host      = remote_hostname();

    tcp::resolver::query q(host, epmd_port);
    m_state    = CS_WAIT_RESOLVE;
    auto pthis = this->shared_from_this();
    m_resolver.async_resolve(q, [pthis](auto& err, auto& ep_iterator) {
        pthis->handle_resolve(err, ep_iterator);
    });
}

template <class Handler, class Alloc>
void tcp_connection<Handler, Alloc>::handle_resolve(
    const boost::system::error_code& err, boost::asio::ip::tcp::resolver::iterator ep_iterator)
{
    BOOST_ASSERT(m_state == CS_WAIT_RESOLVE);
    if (err) {
        std::stringstream ss;
        ss << "Error resolving address of node '" 
           << this->remote_nodename() << "': " << err.message();
        this->handler()->on_connect_failure(this, ss.str());
        return;
    }
    // Attempt a connection to the first endpoint in the list. Each endpoint
    // will be tried until we successfully establish a connection.
    m_peer_endpoint = *ep_iterator;
    m_state     = CS_WAIT_EPMD_CONNECT;
    auto pthis  = this->shared_from_this();
    auto epnext = ++ep_iterator;
    m_socket.async_connect(m_peer_endpoint, [pthis, epnext](auto& err) {
        pthis->handle_epmd_connect(err, epnext);
    });
}

template <class Handler, class Alloc>
void tcp_connection<Handler, Alloc>::handle_epmd_connect(
    const boost::system::error_code& err, boost::asio::ip::tcp::resolver::iterator ep_iterator)
{
    BOOST_ASSERT(m_state == CS_WAIT_EPMD_CONNECT);
    if (!err) {
        // The connection was successful. Send the request.
        std::string alivename = remote_alivename();
        char* w = m_buf_epmd;
        size_t sz = alivename.size();
        BOOST_ASSERT(sz < UINT16_MAX);
        uint16_t len = (uint16_t)sz + 1;
        put16be(w, len);
        put8(w,EI_EPMD_PORT2_REQ);
        strncpy(w, alivename.c_str(), sz);

        if (this->handler()->verbose() >= VERBOSE_TRACE) {
            std::stringstream ss;
            ss << "-> sending epmd port req for '" << alivename << "': "
               << to_binary_string(m_buf_epmd, len+2);
            this->handler()->report_status(REPORT_INFO, ss.str());
        }

        m_state    = CS_WAIT_EPMD_WRITE_DONE;
        auto pthis = this->shared_from_this();
        /*
        boost::asio::async_write(m_socket, boost::asio::buffer(m_buf_epmd, len+2),
            [pthis](auto& err) { pthis->handle_epmd_write(err); });
        */
        boost::asio::async_write(m_socket, boost::asio::buffer(m_buf_epmd, len+2),
            std::bind(&tcp_connection<Handler, Alloc>::handle_epmd_write, pthis,
                      std::placeholders::_1));
    } else if (ep_iterator != boost::asio::ip::tcp::resolver::iterator()) {
        // The connection failed. Try the next endpoint in the list.
        boost::system::error_code ec;
        m_socket.close(ec);
        m_peer_endpoint = *ep_iterator;
        auto pthis      = this->shared_from_this();
        auto epnext     = ++ep_iterator;
        m_socket.async_connect(m_peer_endpoint,
                               [pthis, epnext](auto& err) {
                                   pthis->handle_epmd_connect(err, epnext);
                               });
    } else {
        std::stringstream ss;
        ss << "Error connecting to epmd at host '" 
           << this->remote_nodename() << "': " << err.message();
        this->handler()->on_connect_failure(this, ss.str());
        boost::system::error_code ec;
        m_socket.close(ec);
    }
}

template <class Handler, class Alloc>
void tcp_connection<Handler, Alloc>::handle_epmd_write(const boost::system::error_code& err)
{
    BOOST_ASSERT(m_state == CS_WAIT_EPMD_WRITE_DONE);
    if (err) {
        std::stringstream ss;
        ss << "Error writing to epmd at host '" 
           << this->remote_nodename() << "': " << err.message();
        this->handler()->on_connect_failure(this, ss.str());
        boost::system::error_code ec;
        m_socket.close(ec);
        return;
    }

    m_state = CS_WAIT_EPMD_REPLY;
    m_epmd_wr = m_buf_epmd;
    boost::asio::async_read(m_socket, boost::asio::buffer(m_buf_epmd, sizeof(m_buf_epmd)),
        boost::asio::transfer_at_least(2),
        std::bind(&tcp_connection<Handler, Alloc>::handle_epmd_read_header, shared_from_this(),
            std::placeholders::_1,
            std::placeholders::_2));
}

template <class Handler, class Alloc>
void tcp_connection<Handler, Alloc>::handle_epmd_read_header(
    const boost::system::error_code& err, size_t bytes_transferred)
{
    BOOST_ASSERT(m_state == CS_WAIT_EPMD_REPLY);
    if (err) {
        std::stringstream ss;
        ss << "Error reading response from epmd at host '" 
           << this->remote_nodename() << "': " << err.message();
        this->handler()->on_connect_failure(this, ss.str());
        boost::system::error_code ec;
        m_socket.close(ec);
        return;
    }

    const char* l_epmd_rd = m_buf_epmd;
    m_expect_size = 8;

    int res = get8(l_epmd_rd);

    if (res != EI_EPMD_PORT2_RESP) { // response type
        std::stringstream ss;
        ss << "Error unknown response from epmd at host '" 
           << this->remote_nodename() << "': " << res;
        this->handler()->on_connect_failure(this, ss.str());
        boost::system::error_code ec;
        m_socket.close(ec);
        return;
    }

    int n = get8(l_epmd_rd);

    if (this->handler()->verbose() >= VERBOSE_TRACE) {
        std::stringstream ss;
        ss << "<- response from epmd: " << n 
           << " (" << (n ? "failed" : "ok") << ')';
        this->handler()->report_status(REPORT_INFO, ss.str());
    }

    if (n) { // Got negative response
        std::stringstream ss;
        ss << "Node " << this->remote_nodename() << " not known to epmd!";
        this->handler()->on_connect_failure(this, ss.str());
        boost::system::error_code ec;
        m_socket.close(ec);
        return;
    }

    m_epmd_wr = m_buf_epmd + bytes_transferred;

    size_t got_bytes = bytes_transferred - 2;
    size_t need_bytes = m_expect_size > got_bytes ? m_expect_size - got_bytes : 0;
    if (need_bytes > 0) {
        boost::asio::async_read(m_socket, 
            boost::asio::buffer(m_epmd_wr, sizeof(m_buf_epmd)-bytes_transferred),
            boost::asio::transfer_at_least(need_bytes),
            std::bind(&tcp_connection<Handler, Alloc>::handle_epmd_read_body, shared_from_this(),
                std::placeholders::_1,
                std::placeholders::_2));
    } else {
        handle_epmd_read_body(boost::system::error_code(), 0);
    }
}

template <class Handler, class Alloc>
void tcp_connection<Handler, Alloc>::handle_epmd_read_body(
    const boost::system::error_code& err, size_t bytes_transferred)
{
    BOOST_ASSERT(m_state == CS_WAIT_EPMD_REPLY);
    if (err) {
        std::stringstream ss;
        ss << "Error reading response body from epmd at host '" 
           << this->remote_nodename() << "': " << err.message();
        this->handler()->on_connect_failure(this, ss.str());
        boost::system::error_code ec;
        m_socket.close(ec);
        return;
    }

    m_epmd_wr += bytes_transferred;
    #ifndef NDEBUG
    size_t got_bytes = m_epmd_wr - m_buf_epmd;
    #endif
    BOOST_ASSERT(got_bytes >= 10);

    const char* l_epmd_rd = m_buf_epmd + 2;
    port_t port           = get16be(l_epmd_rd);
    int ntype             = get8(l_epmd_rd);
    int proto             = get8(l_epmd_rd);
    uint16_t dist_high    = get16be(l_epmd_rd);
    uint16_t dist_low     = get16be(l_epmd_rd);
    m_dist_version        = (dist_high > EI_DIST_HIGH ? EI_DIST_HIGH : dist_high);

    if (this->handler()->verbose() >= VERBOSE_TRACE) {
        std::stringstream ss;
        ss << "<- epmd returned: port=" << port << ",ntype=" << ntype
           << ",proto=" << proto << ",dist_high=" << dist_high
           << ",dist_low=" << dist_low;
        this->handler()->report_status(REPORT_INFO, ss.str());
    }

    m_peer_endpoint.port(port);
    m_peer_endpoint.address( m_socket.remote_endpoint().address() );
    boost::system::error_code ec;
    m_socket.close(ec);

    if (m_dist_version <= 4) {
        std::stringstream ss;
        ss << "Incompatible version " << m_dist_version
           << " of remote node '" << this->remote_nodename() << "'";
        this->handler()->on_connect_failure(this, ss.str());
        return;
    }

    // Change the endpoint's port to the one resolved from epmd
    m_state = CS_WAIT_CONNECT;

    m_socket.async_connect(m_peer_endpoint,
        std::bind(&tcp_connection<Handler, Alloc>::handle_connect, shared_from_this(),
            std::placeholders::_1));
}

template <class Handler, class Alloc>
void tcp_connection<Handler, Alloc>::handle_connect(const boost::system::error_code& err)
{
    BOOST_ASSERT(m_state == CS_WAIT_CONNECT);
    if (err) {
        std::stringstream ss;
        ss << "Cannot connect to node " << this->remote_nodename() 
           << " at port " << m_peer_endpoint.port() << ": " << err.message();
        this->handler()->on_connect_failure(this, ss.str());
        boost::system::error_code ec;
        m_socket.close(ec);
        return;
    }

    if (this->handler()->verbose() >= VERBOSE_TRACE) {
        std::stringstream ss;
        ss << "<- TCP_OPEN (ok) from node '" << this->remote_nodename() << "'";
        this->handler()->report_status(REPORT_INFO, ss.str());
    }

    m_our_challenge = gen_challenge();

    auto flags = LOCAL_FLAGS;
#ifdef EI_DIST_5
    char tag = (m_dist_version == EI_DIST_5) ? 'n' : 'N';
#else
    char tag = 'n';
#endif
#ifdef DFLAG_NAME_ME
    if (this->local_nodename().empty()) {
        /* dynamic node name */
        tag = 'N'; /* presume ver 6 */
        flags |= DFLAG_NAME_ME;
    }
#endif

    uint16_t siz;
    if (tag == 'n')
        siz = 2 + 1 + 2 + 4 + this->local_nodename().size();
    else /* tag == 'N' */
        siz = 2 + 1 + 8 + 4 + 2 + this->local_nodename().size();

    if (siz > sizeof(m_buf_node)) {
        std::stringstream ss;
        ss << "-> SEND_NAME (error) nodename too long: " << this->local_nodename()
           << " [" << __FILE__ << ':' << __LINE__ << ']';
        this->handler()->on_connect_failure(this, ss.str());
        boost::system::error_code ec;
        m_socket.close(ec);
        return;
    }

    char* w = m_buf_node;
    put16be(w, siz - 2);
    put8(w, tag);
    if (tag == 'n') {
#ifdef EI_DIST_5
        m_dist_version = EI_DIST_5;
        put16be(w, EI_DIST_5); /* spec demands ver==5 */
#else
        m_dist_version = EI_DIST_LOW;
        put16be(w, EI_DIST_LOW); /* spec demands ver==5 */
#endif
        put32be(w, flags & 0xffffffff /* FlagsLow */);
    } else { /* tag == 'N' */
        put64be(w, flags);
        put32be(w, this->local_creation());
        put16be(w, this->local_nodename().size());
    }
    memcpy(w, this->local_nodename().c_str(), this->local_nodename().size());

    if (this->handler()->verbose() >= VERBOSE_TRACE) {
        std::stringstream ss;
        ss << "-> SEND_NAME sending creation=" << this->local_creation()
           << " to node '" << this->remote_nodename() << "': " 
           << to_binary_string(m_buf_node, siz);
        this->handler()->report_status(REPORT_INFO, ss.str());
    }

    m_state = CS_WAIT_WRITE_CHALLENGE_DONE;
    boost::asio::async_write(m_socket, boost::asio::buffer(m_buf_node, siz),
        std::bind(&tcp_connection<Handler, Alloc>::handle_write_name, shared_from_this(),
                    std::placeholders::_1));
}

template <class Handler, class Alloc>
void tcp_connection<Handler, Alloc>::handle_write_name(const boost::system::error_code& err)
{
    BOOST_ASSERT(m_state == CS_WAIT_WRITE_CHALLENGE_DONE);
    if (err) {
        std::stringstream ss;
        ss << "-> SEND_NAME (error) sending name to node '" 
           << this->remote_nodename() << "': " << err.message();
        this->handler()->on_connect_failure(this, ss.str());
        boost::system::error_code ec;
        m_socket.close(ec);
        return;
    }
    m_state = CS_WAIT_STATUS;
    boost::asio::async_read(m_socket, boost::asio::buffer(m_buf_node, sizeof(m_buf_node)),
        boost::asio::transfer_at_least(2),
        std::bind(&tcp_connection<Handler, Alloc>::handle_read_status_header, shared_from_this(),
            std::placeholders::_1,
            std::placeholders::_2));
}

template <class Handler, class Alloc>
void tcp_connection<Handler, Alloc>::handle_read_status_header(
    const boost::system::error_code& err, size_t bytes_transferred)
{
    BOOST_ASSERT(m_state == CS_WAIT_STATUS);
    if (err) {
        std::stringstream ss;
        ss << "<- RECV_STATUS (error) reading status header from node '" 
           << this->remote_nodename() << "': " << err.message();
        this->handler()->on_connect_failure(this, ss.str());
        boost::system::error_code ec;
        m_socket.close(ec);
        return;
    }

    m_node_rd = m_buf_node;
    m_expect_size = get16be(m_node_rd);

    if (m_expect_size > (size_t)MAXNODELEN + 8 || m_expect_size > (size_t)((m_buf_node+1) - m_node_rd)) {
        std::stringstream ss;
        ss << "<- RECV_STATUS (error) in status length from node '" 
           << this->remote_nodename() << "': " << m_expect_size;
        this->handler()->on_connect_failure(this, ss.str());
        boost::system::error_code ec;
        m_socket.close(ec);
        return;
    }

    m_node_wr = m_buf_node + bytes_transferred;

    size_t got_bytes = m_node_wr - m_node_rd;
    size_t need_bytes = m_expect_size > got_bytes ? m_expect_size - got_bytes : 0;
    if (need_bytes > 0) {
        boost::asio::async_read(m_socket, 
            boost::asio::buffer(m_node_wr, (m_buf_node+1) - m_node_wr),
            boost::asio::transfer_at_least(need_bytes),
            std::bind(&tcp_connection<Handler, Alloc>::handle_read_status_body, shared_from_this(),
                std::placeholders::_1,
                std::placeholders::_2));
    } else {
        handle_read_status_body(boost::system::error_code(), 0);
    }
}

template <class Handler, class Alloc>
void tcp_connection<Handler, Alloc>::handle_read_status_body(
    const boost::system::error_code& err, size_t bytes_transferred)
{
    BOOST_ASSERT(m_state == CS_WAIT_STATUS);
    if (err) {
        std::stringstream ss;
        ss << "<- RECV_STATUS (error) reading status body from node '" 
           << this->remote_nodename() << "': " << err.message();
        this->handler()->on_connect_failure(this, ss.str());
        boost::system::error_code ec;
        m_socket.close(ec);
        return;
    }

    m_node_wr += bytes_transferred;
    size_t got_bytes = m_node_wr - m_node_rd;
    BOOST_ASSERT(got_bytes >= 3);

    if (!this->local_nodename().empty()) {
        if (memcmp(m_node_rd, "sok", 3) != 0) {
            std::stringstream ss;
            ss << "<- RECV_STATUS (error) in auth status from node '" 
               << this->remote_nodename() << "': " << std::string(m_node_rd, 1, got_bytes);
            this->handler()->on_connect_failure(this, ss.str());
            boost::system::error_code ec;
            m_socket.close(ec);
            return;
        }
    } else {
        /* dynamic node name */
        if (memcmp(m_node_rd, "snamed:", 7) != 0) {
            std::stringstream ss;
            ss << "<- RECV_STATUS (error) in auth status from node '" 
               << this->remote_nodename() << "': " << std::string(m_node_rd, 1, got_bytes);
            this->handler()->on_connect_failure(this, ss.str());
            boost::system::error_code ec;
            m_socket.close(ec);
            return;
        }

        uint16_t nodename_len = get16be(m_node_rd);
        if (nodename_len > MAXNODELEN) {
            std::stringstream ss;
            ss << "<- RECV_STATUS (error) nodename too long from node '" 
               << this->remote_nodename() << "': " << nodename_len;
            this->handler()->on_connect_failure(this, ss.str());
            boost::system::error_code ec;
            m_socket.close(ec);
            return;
        }
        atom l_this_node(m_node_rd, nodename_len);
        this->m_this_node = l_this_node;

        uint32_t l_cre = get32be(m_node_rd);
        this->m_this_creation = l_cre;
    }

    if (this->handler()->verbose() >= VERBOSE_TRACE) {
        std::stringstream ss;
        ss << "<- RECV_STATUS (ok) from node '" << this->remote_nodename()
           << "': version=" << m_dist_version 
           << ", status=" << std::string(m_node_rd, 1, got_bytes);
        this->handler()->report_status(REPORT_INFO, ss.str());
    }

    m_state = CS_WAIT_CHALLENGE;

    // recv challenge
    m_node_rd += 3;
    got_bytes -= 3;
    if (got_bytes >= 2)
        handle_read_challenge_header(boost::system::error_code(), 0);
    else
        boost::asio::async_read(m_socket, boost::asio::buffer(m_node_wr, (m_buf_node+1) - m_node_wr),
            boost::asio::transfer_at_least(2),
            std::bind(&tcp_connection<Handler, Alloc>::handle_read_challenge_header, shared_from_this(),
                std::placeholders::_1,
                std::placeholders::_2));
}

template <class Handler, class Alloc>
void tcp_connection<Handler, Alloc>::handle_read_challenge_header(
    const boost::system::error_code& err, size_t bytes_transferred)
{
    BOOST_ASSERT(m_state == CS_WAIT_CHALLENGE);
    if (err) {
        std::stringstream ss;
        ss << "<- RECV_CHALLENGE (error) reading challenge header from node '" 
           << this->remote_nodename() << "': " << err.message();
        this->handler()->on_connect_failure(this, ss.str());
        boost::system::error_code ec;
        m_socket.close(ec);
        return;
    }

    m_node_wr += bytes_transferred;
    m_expect_size = get16be(m_node_rd);

#ifdef EI_DIST_5
    unsigned short l_size = (m_dist_version == EI_DIST_5) ? 11 : 19;
#else
    unsigned short l_size = 11;
#endif

    if (m_expect_size > (size_t)MAXNODELEN + l_size || m_expect_size > (size_t)((m_buf_node+1) - m_node_rd)) {
        std::stringstream ss;
        ss << "<- RECV_CHALLENGE (error) in challenge length from node '" 
           << this->remote_nodename() << "': " << m_expect_size;
        this->handler()->on_connect_failure(this, ss.str());
        boost::system::error_code ec;
        m_socket.close(ec);
        return;
    }

    size_t got_bytes = m_node_wr - m_node_rd;
    size_t need_bytes = m_expect_size > got_bytes ? m_expect_size - got_bytes : 0;
    if (need_bytes > 0) {
        boost::asio::async_read(m_socket, 
            boost::asio::buffer(m_node_wr, (m_buf_node+1) - m_node_wr),
            boost::asio::transfer_at_least(need_bytes),
            std::bind(&tcp_connection<Handler, Alloc>::handle_read_challenge_body, shared_from_this(),
                std::placeholders::_1,
                std::placeholders::_2));
    } else {
        handle_read_challenge_body(boost::system::error_code(), 0);
    }
}

template <class Handler, class Alloc>
void tcp_connection<Handler, Alloc>::handle_read_challenge_body(
    const boost::system::error_code& err, size_t bytes_transferred)
{
    BOOST_ASSERT(m_state == CS_WAIT_CHALLENGE);
    if (err) {
        std::stringstream ss;
        ss << "<- RECV_CHALLENGE (error) reading challenge body from node '" 
           << this->remote_nodename() << "': " << err.message();
        this->handler()->on_connect_failure(this, ss.str());
        boost::system::error_code ec;
        m_socket.close(ec);
        return;
    }

    m_node_wr += bytes_transferred;
    #ifndef NDEBUG
    size_t got_bytes = m_node_wr - m_node_rd;
    #endif
    BOOST_ASSERT(got_bytes >= m_expect_size);

    char tag = get8(m_node_rd);
    if (tag != 'n' && tag != 'N') {
        std::stringstream ss;
        ss << "<- RECV_CHALLENGE (error) incorrect tag, "
           << "expected 'n' or 'N', got '" << tag << "' from node '"
           << this->remote_nodename() << "'";
        this->handler()->on_connect_failure(this, ss.str());
        boost::system::error_code ec;
        m_socket.close(ec);
        return;
    }

    int      nodename_len;
    uint16_t dist_version = m_dist_version;

    // See: https://github.com/erlang/otp/blob/OTP-24.0.5/lib/erl_interface/src/connect/ei_connect.c#L2478
    if (tag == 'n') { /* OLD */
        m_dist_version = get16be(m_node_rd);
#ifdef EI_DIST_5
        if (m_dist_version != EI_DIST_5) {
            std::stringstream ss;
            ss << "<- RECV_CHALLENGE 'n' (error) incorrect version from node '" 
               << this->remote_nodename() << "': " << m_dist_version;
            this->handler()->on_connect_failure(this, ss.str());
            boost::system::error_code ec;
            m_socket.close(ec);
            return;
        }
#endif
    
        m_remote_flags     = get32be(m_node_rd);
        m_remote_challenge = get32be(m_node_rd);
        nodename_len       = m_node_wr - m_node_rd;
#ifndef EI_DIST_6
    }
#else
    } else { /* NEW */
        m_dist_version     = EI_DIST_6;
        m_remote_flags     = get64be(m_node_rd);
        m_remote_challenge = get32be(m_node_rd);
        m_node_rd          += 4; /* ignore peer 'creation' */
        nodename_len       = get16be(m_node_rd);

<<<<<<< HEAD
        size_t got_bytes = m_node_wr - m_node_rd;
        if (nodename_len > got_bytes) {
=======
        if (int(nodename_len) > m_node_wr - m_node_rd) {
>>>>>>> 5c0baa3b
            std::stringstream ss;
            ss << "<- RECV_CHALLENGE 'N' (error) nodename too long from node '" 
               << this->remote_nodename() << "': " << nodename_len;
            this->handler()->on_connect_failure(this, ss.str());
            boost::system::error_code ec;
            m_socket.close(ec);
            return;
        }
    }
#endif

    if (nodename_len > MAXNODELEN) {
        std::stringstream ss;
        ss << "<- RECV_CHALLENGE (error) nodename too long from node '" 
           << this->remote_nodename() << "': " << nodename_len;
        this->handler()->on_connect_failure(this, ss.str());
        boost::system::error_code ec;
        m_socket.close(ec);
        return;
    }

    if (!(m_remote_flags & DFLAG_EXTENDED_REFERENCES)) {
        std::stringstream ss;
        ss << "<- RECV_CHALLENGE peer cannot handle extended references";
        this->handler()->on_connect_failure(this, ss.str());
        boost::system::error_code ec;
        m_socket.close(ec);
        return;
    }

    if (!(m_remote_flags & DFLAG_EXTENDED_PIDS_PORTS)) {
        std::stringstream ss;
        ss << "<- RECV_CHALLENGE peer cannot handle extended pids and ports";
        this->handler()->on_connect_failure(this, ss.str());
        boost::system::error_code ec;
        m_socket.close(ec);
        return;
    }

    if (!(m_remote_flags & DFLAG_NEW_FLOATS)) {
        std::stringstream ss;
        ss << "<- RECV_CHALLENGE peer cannot handle binary float encoding";
        this->handler()->on_connect_failure(this, ss.str());
        boost::system::error_code ec;
        m_socket.close(ec);
        return;
    }

    if (this->handler()->verbose() >= VERBOSE_TRACE) {
        std::stringstream ss;
        ss << "<- RECV_CHALLENGE (ok) version=" << m_dist_version 
           << ", flags=" << m_remote_flags << ", challenge=" << m_remote_challenge;
        this->handler()->report_status(REPORT_INFO, ss.str());
    }

    uint8_t our_digest[16];
    gen_digest(m_remote_challenge, this->m_cookie.c_str(), our_digest);

    char* w = m_buf_node;
    int siz = 0;

    // send complement (if dist_version upgraded in-flight)
    if (m_dist_version > dist_version) {
        siz += 2 + 1 + 4 + 4;
        put16be(w, 9);
        put8(w, 'c');
        put32be(w, LOCAL_FLAGS >> 32 /* FlagsHigh */);
        put32be(w, this->local_creation());
    }

    // send challenge reply
    siz += 2 + 1 + 4 + 16;
    put16be(w, 21);
    put8(w, 'r');
    put32be(w, m_our_challenge);
    memcpy (w, our_digest, 16);

    if (this->handler()->verbose() >= VERBOSE_TRACE) {
        std::stringstream ss;
        ss << "-> SEND_CHALLENGE_REPLY sending " << siz << " bytes: "
           << to_binary_string(m_buf_node, siz);
        this->handler()->report_status(REPORT_INFO, ss.str());
    }

    m_state = CS_WAIT_WRITE_CHALLENGE_REPLY_DONE;
    boost::asio::async_write(m_socket, boost::asio::buffer(m_buf_node, siz),
        std::bind(&tcp_connection<Handler, Alloc>::handle_write_challenge_reply, shared_from_this(),
                    std::placeholders::_1));
}

template <class Handler, class Alloc>
void tcp_connection<Handler, Alloc>::handle_write_challenge_reply(const boost::system::error_code& err)
{
    BOOST_ASSERT(m_state == CS_WAIT_WRITE_CHALLENGE_REPLY_DONE);
    if (err) {
        std::stringstream ss;
        ss << "-> SEND_CHALLENGE_REPLY (error) sending reply to node '" 
           << this->remote_nodename() << "': " << err.message();
        this->handler()->on_connect_failure(this, ss.str());
        boost::system::error_code ec;
        m_socket.close(ec);
        return;
    }
    m_state = CS_WAIT_CHALLENGE_ACK;
    boost::asio::async_read(m_socket, boost::asio::buffer(m_buf_node, sizeof(m_buf_node)),
        boost::asio::transfer_at_least(2),
        std::bind(&tcp_connection<Handler, Alloc>::handle_read_challenge_ack_header, shared_from_this(),
            std::placeholders::_1,
            std::placeholders::_2));
}

template <class Handler, class Alloc>
void tcp_connection<Handler, Alloc>::handle_read_challenge_ack_header(
    const boost::system::error_code& err, size_t bytes_transferred)
{
    BOOST_ASSERT(m_state == CS_WAIT_CHALLENGE_ACK);
    if (err) {
        std::stringstream ss;
        ss << "<- RECV_CHALLENGE_ACK (error) reading ack header from node '" 
           << this->remote_nodename() << "': "
           << (err == boost::asio::error::eof ? "Possibly bad cookie?" : err.message());
        this->handler()->on_connect_failure(this, ss.str());
        boost::system::error_code ec;
        m_socket.close(ec);
        return;
    }

    m_node_rd = m_buf_node;
    m_expect_size = get16be(m_node_rd);

    if (m_expect_size > sizeof(m_buf_node) - 2) {
        std::stringstream ss;
        ss << "<- RECV_CHALLENGE_ACK (error) in ack length from node '" 
           << this->remote_nodename() << "': " << m_expect_size;
        this->handler()->on_connect_failure(this, ss.str());
        boost::system::error_code ec;
        m_socket.close(ec);
        return;
    }

    m_node_wr = m_buf_node + bytes_transferred;

    size_t got_bytes = m_node_wr - m_node_rd;
    size_t need_bytes = m_expect_size > got_bytes ? m_expect_size - got_bytes : 0;
    if (need_bytes > 0) {
        boost::asio::async_read(m_socket, 
            boost::asio::buffer(m_node_wr, (m_buf_node+1)-m_node_wr),
            boost::asio::transfer_at_least(need_bytes),
            std::bind(&tcp_connection<Handler, Alloc>::handle_read_challenge_ack_body,
                shared_from_this(),
                std::placeholders::_1,
                std::placeholders::_2));
    } else {
        handle_read_challenge_ack_body(boost::system::error_code(), 0);
    }
}

template <class Handler, class Alloc>
void tcp_connection<Handler, Alloc>::handle_read_challenge_ack_body(
    const boost::system::error_code& err, size_t bytes_transferred)
{
    BOOST_ASSERT(m_state == CS_WAIT_CHALLENGE_ACK);
    if (err) {
        std::stringstream ss;
        ss << "<- RECV_CHALLENGE_ACK (error) reading ack body from node '" 
           << this->remote_nodename() << "': " << err.message();
        this->handler()->on_connect_failure(this, ss.str());
        boost::system::error_code ec;
        m_socket.close(ec);
        return;
    }

    m_node_wr += bytes_transferred;
    #ifndef NDEBUG
    size_t got_bytes = m_node_wr - m_node_rd;
    #endif
    BOOST_ASSERT(got_bytes >= m_expect_size);

    char tag = get8(m_node_rd);
    if (this->handler()->verbose() >= VERBOSE_TRACE) {
        std::stringstream ss;
        ss << "<- RECV_CHALLENGE_ACK received (tag=" << tag << "): " 
           << to_binary_string(m_node_rd, m_expect_size-1);
        this->handler()->report_status(REPORT_INFO, ss.str());
    }

    if (tag != 'a') {
        std::stringstream ss;
        ss << "<- RECV_CHALLENGE_ACK incorrect tag from '" 
           << this->remote_nodename() << "', expected 'a' got '" << tag << "'";
        this->handler()->on_connect_failure(this, ss.str());
        boost::system::error_code ec;
        m_socket.close(ec);
        return;
    }

    char her_digest[16], expected_digest[16];
    memcpy(her_digest, m_node_rd, 16);
    gen_digest(m_our_challenge, this->m_cookie.c_str(), (uint8_t*)expected_digest);
    if (memcmp(her_digest, expected_digest, 16) != 0) {
        std::stringstream ss;
        ss << "<- RECV_CHALLENGE_ACK authorization failure for node '" 
           << this->remote_nodename() << "'!";
        this->handler()->on_connect_failure(this, ss.str());
        boost::system::error_code ec;
        m_socket.close(ec);
        return;
    }

    m_socket.set_option(boost::asio::ip::tcp::no_delay(true));
    m_socket.set_option(boost::asio::socket_base::keep_alive(true));

    m_state = CS_CONNECTED;

    this->start();
}

template <class Handler, class Alloc>
uint32_t tcp_connection<Handler, Alloc>::gen_challenge(void)
{
#if defined(__WIN32__)
    struct {
        SYSTEMTIME tv;
        DWORD cpu;
        int pid;
    } s;
    GetSystemTime(&s.tv);
    s.cpu  = GetTickCount();
    s.pid  = getpid();
    
#else
    struct { 
        struct timeval tv; 
        clock_t cpu; 
        pid_t pid; 
        u_long hid; 
        uid_t uid; 
        gid_t gid; 
        struct utsname name; 
    } s; 

    gettimeofday(&s.tv, 0); 
    uname(&s.name); 
    s.cpu  = clock(); 
    s.pid  = getpid(); 
    s.hid  = gethostid(); 
    s.uid  = getuid(); 
    s.gid  = getgid(); 
#endif
    return md_32((char*) &s, sizeof(s));
}

template <class Handler, class Alloc>
uint32_t tcp_connection<Handler, Alloc>::
md_32(char* string, int length)
{
    BOOST_STATIC_ASSERT(MD5_DIGEST_LENGTH == 16);
    union {
        char c[MD5_DIGEST_LENGTH];
        unsigned x[4];
    } digest;
    MD5((unsigned char *) string, length, (unsigned char *) digest.c);
    return (digest.x[0] ^ digest.x[1] ^ digest.x[2] ^ digest.x[3]);
    return (digest.x[0] ^ digest.x[1] ^ digest.x[2] ^ digest.x[3]);
}

template <class Handler, class Alloc>
void tcp_connection<Handler, Alloc>::
gen_digest(unsigned challenge, const char cookie[], uint8_t digest[16])
{
    MD5_CTX c;
    char chbuf[21];
    snprintf(chbuf, sizeof(chbuf), "%u", challenge);
    MD5_Init(&c);
    MD5_Update(&c, (unsigned char *) cookie, (uint32_t) strlen(cookie));
    MD5_Update(&c, (unsigned char *) chbuf,  (uint32_t) strlen(chbuf));
    MD5_Final(digest, &c);
}

} // namespace connect
} // namespace eixx

#endif // _EIXX_CONNECTION_TCP_IPP_
<|MERGE_RESOLUTION|>--- conflicted
+++ resolved
@@ -621,7 +621,7 @@
         return;
     }
 
-    int      nodename_len;
+    size_t   nodename_len;
     uint16_t dist_version = m_dist_version;
 
     // See: https://github.com/erlang/otp/blob/OTP-24.0.5/lib/erl_interface/src/connect/ei_connect.c#L2478
@@ -652,12 +652,7 @@
         m_node_rd          += 4; /* ignore peer 'creation' */
         nodename_len       = get16be(m_node_rd);
 
-<<<<<<< HEAD
-        size_t got_bytes = m_node_wr - m_node_rd;
-        if (nodename_len > got_bytes) {
-=======
-        if (int(nodename_len) > m_node_wr - m_node_rd) {
->>>>>>> 5c0baa3b
+        if (nodename_len > (size_t)(m_node_wr - m_node_rd)) {
             std::stringstream ss;
             ss << "<- RECV_CHALLENGE 'N' (error) nodename too long from node '" 
                << this->remote_nodename() << "': " << nodename_len;
