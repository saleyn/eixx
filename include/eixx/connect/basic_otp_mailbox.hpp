--- conflicted
+++ resolved
@@ -200,11 +200,7 @@
      * @param a_timeout is the timeout interval to wait for message (-1 = infinity)
      * @param a_repeat_count is the number of messages to wait (-1 = infinite)
      * @return true if the message was synchronously received
-<<<<<<< HEAD
      * @throws std::runtime_error
-=======
-     * @throw std::runtime_error
->>>>>>> 731c1f39
      **/
     template <typename OnReceive>
     bool async_receive
@@ -231,11 +227,7 @@
      *      void on_timeout(basic_otp_mailbox<Alloc,Mutex>&);
      *   \endcode
      * @param a_repeat_count number of messages to wait (-1 = infinite)
-<<<<<<< HEAD
      * @throws std::runtime_error
-=======
-     * @throw std::runtime_error
->>>>>>> 731c1f39
      */
     template <typename OnTimeout>
     bool async_match
@@ -277,7 +269,7 @@
      * Block until response for a RPC call arrives.
      * @return a pointer to ErlTerm containing the response
      * @exception EpiConnectionException if there was an connection error
-	 * @throw EpiBadRPC if the corresponding RPC was incorrect
+	 * @throws EpiBadRPC if the corresponding RPC was incorrect
      */
     //bool receive_rpc_reply(const eterm<Alloc>& a_reply);
 
@@ -310,12 +302,8 @@
      */
     void send_rpc_cast(const atom& a_node, const atom& a_mod,
             const atom& a_fun, const list<Alloc>& args,
-<<<<<<< HEAD
-            const epid<Alloc>* gleader = NULL) {
-=======
             const epid<Alloc>* gleader = NULL)
     {
->>>>>>> 731c1f39
         m_node.send_rpc_cast(self(), a_node, a_mod, a_fun, args, gleader);
     }
 
