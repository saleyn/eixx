//----------------------------------------------------------------------------
/// \file  basic_otp_node.hpp
//----------------------------------------------------------------------------
/// \brief A class implementing OTP node functionality.
///        A node represents an object that can connect to other nodes
///        in the network.  Usually there is one node per executable program.
///        A node can have many mailboxes (\see otp_mailbox) and many 
///        connections (\see otp_connection) to other nodes.
//----------------------------------------------------------------------------
// Copyright (c) 2010 Serge Aleynikov <saleyn@gmail.com>
// Created: 2010-09-20
//----------------------------------------------------------------------------
/*
***** BEGIN LICENSE BLOCK *****

Copyright 2010 Serge Aleynikov <saleyn at gmail dot com>

Licensed under the Apache License, Version 2.0 (the "License");
you may not use this file except in compliance with the License.
You may obtain a copy of the License at

    http://www.apache.org/licenses/LICENSE-2.0

Unless required by applicable law or agreed to in writing, software
distributed under the License is distributed on an "AS IS" BASIS,
WITHOUT WARRANTIES OR CONDITIONS OF ANY KIND, either express or implied.
See the License for the specific language governing permissions and
limitations under the License.

***** END LICENSE BLOCK *****
*/

#ifndef _EIXX_BASIC_OTP_NODE_HPP_
#define _EIXX_BASIC_OTP_NODE_HPP_

#include <atomic>
#include <time.h>
#include <boost/function.hpp>
#include <eixx/connect/basic_otp_node_local.hpp>
#include <eixx/connect/basic_otp_connection.hpp>
#include <eixx/connect/basic_otp_mailbox_registry.hpp>
#include <eixx/connect/transport_msg.hpp>
#include <eixx/connect/verbose.hpp>
#include <eixx/util/sync.hpp>
#include <eixx/marshal/eterm.hpp>

namespace eixx {
namespace connect {

using namespace eixx;
using marshal::epid;
using marshal::port;
using marshal::ref;

/**
 * \brief Manually managed node.
 * An OTP node class implements a node that can connect to other distributed 
 * nodes.  Usually there is one instance of a node per application.  In order
 * for a node to connect to other nodes it must be provided with a cookie.
 * The default cookie is read from the "$HOME/.erlang.cookie" file.  A node
 * will be rejected connectivity to any other node that is not started with
 * the same cookie.
 *
 * A node is a container of basic_otp_mailboxes and basic_otp_connections.
 * Every mailbox has a unique epid assigned to it and can be used to 
 * deliver messages to its queue.  A connection is associated with a TCP
 * transport connection that allows sending and receiving distributed 
 * messages to its peer node.
 */
template <typename Alloc, typename Mutex = detail::mutex>
class basic_otp_node: public basic_otp_node_local {
    class atom_con_hash_fun;

    typedef basic_otp_node<Alloc, Mutex>        self;
    typedef transport_msg<Alloc>                transport_msg_t;
    typedef basic_otp_connection<Alloc,Mutex>   connection_t;

    typedef eixx::detail::hash_map_base<
        atom, typename connection_t::pointer, atom_con_hash_fun
    > conn_hash_map;

    class rpc_server;

    Mutex                                       m_lock;
    uint32_t                                    m_creation;
<<<<<<< HEAD
    std::atomic_uint_fast32_t                   m_pid_count;
    std::atomic_uint_fast64_t                   m_port_count;
=======
    std::atomic_uint                            m_pid_count;
    std::atomic_uint                            m_port_count;
>>>>>>> 464824c0
    std::atomic_uint_fast64_t                   m_refid0;
    #ifdef NEWER_REFERENCE_EXT
    std::atomic_uint_fast64_t                   m_refid1;
    #else
    std::atomic_uint                            m_refid1;
    #endif

    boost::asio::io_service&                    m_io_service;
    basic_otp_mailbox_registry<Alloc, Mutex>    m_mailboxes;
    conn_hash_map                               m_connections;
    Alloc                                       m_allocator;
    verbose_type                                m_verboseness;

    friend class basic_otp_connection<Alloc, Mutex>;

    void on_disconnect_internal(const connection_t& a_con,
        atom a_remote_nodename, const boost::system::error_code& err);

    void report_status(report_level a_level,
        const connection_t* a_con, const std::string& s);
    void rpc_call(const epid<Alloc>& a_from, const ref<Alloc>& a_ref,
        const atom& a_mod, const atom& a_fun, const list<Alloc>& a_args,
        const eterm<Alloc>& a_gleader);

protected:
    /// Publish the node port to epmd making this node known to the world.
    /// @throws err_connection
    void publish_port();

    /// Unregister this node from epmd.
    /// @throws err_connection
    void unpublish_port();

    /// Send a message to a process ToProc which is either epid<Alloc> or
    /// atom<Alloc> for registered names.
    /// @throws err_no_process
    /// @throws err_connection
    template <typename ToProc>
    void send(const atom& a_to_node,
        ToProc a_to, const transport_msg<Alloc>& a_msg);
public:
    typedef basic_otp_mailbox_registry<Alloc, Mutex> mailbox_registry_t;

    /**
     * Create a new node, using given cookie
     * @param a_io_svc is the I/O service to use.
     * @param a_nodename node identifier with the protocol, alivename,
     *  hostname and port. ex: "ei:mynode@host.somewhere.com:3128"
     * @param a_cookie cookie to use
     * @param a_alloc is the allocator to use
     * @param a_creation is the creation value to use (0 .. 2). This
     *        argument is provided for being able to do determinitic testing.
     *        In production pass the default value, so that the creation value
     *        is determined automatically.
     * @throws err_bad_argument if node name is too long
     * @throws err_connection if there is a network problem
     * @throws eterm_exception if there is an error in transport creation
     */
    basic_otp_node(boost::asio::io_service& a_io_svc,
                   const std::string& a_nodename = std::string(),
                   const std::string& a_cookie = std::string(),
                   const Alloc& a_alloc = Alloc(),
                   int8_t a_creation = -1);

    virtual ~basic_otp_node() { close(); }

    /// Change name of current node
    void set_nodename(const atom& a_nodename, const std::string& a_cookie = "");

    /// Get current verboseness level
    verbose_type verbose() const { return m_verboseness; }

    /// Set verboseness level.  This controls the amount of debugging
    /// printouts.
    void verbose(verbose_type a_type) { m_verboseness = a_type; }

    /// Get the service object used by this node.
    boost::asio::io_service& io_service() { return m_io_service; }

    /// Run the node's service dispatch
    void run()  { m_io_service.run();  }
    /// Stop the node's service dispatch
    void stop() { m_io_service.stop(); }

    /// Close all connections and empty the mailbox
    void close();

    /**
     * Create a new mailbox with a new mailbox that can be used to send and
     * receive messages with other mailboxes and with remote Erlang processes.
     * Messages can be sent to this mailbox by using its associated
     * {@link mailbox#self pid}.
     * @param a_reg_name if not null the mailbox pid will be associated with a
     *        registered name.
     * @return new mailbox with a new pid.
     */
    basic_otp_mailbox<Alloc, Mutex>*
    create_mailbox(const atom& a_name = atom(), boost::asio::io_service* a_svc = NULL);

    void close_mailbox(basic_otp_mailbox<Alloc, Mutex>* a_mbox);

    /// Get a mailbox associated with a given atom name or epid.
    /// @param a_proc is either an atom name of a registered local process or epid.
    /// @returns NULL if there's no mailbox associated with given identifier or
    ///          a mailbox smart pointer.
    basic_otp_mailbox<Alloc, Mutex>*
    get_mailbox(const eterm<Alloc>& a_proc) const { return m_mailboxes.get(a_proc); }

    /// Get a mailbox registered by a given atom name.
    basic_otp_mailbox<Alloc, Mutex>*
    get_mailbox(atom a_name)                const { return m_mailboxes.get(a_name); }

    /// Get a mailbox registered by a given epid.
    basic_otp_mailbox<Alloc, Mutex>*
    get_mailbox(const epid<Alloc>& a_pid)   const { return m_mailboxes.get(a_pid); }

    const mailbox_registry_t& registry()    const { return m_mailboxes; }

    /// Register mailbox by given name
    bool register_mailbox(const atom& a_name, basic_otp_mailbox<Alloc, Mutex>& a_mbox);

    /// Create a new unique pid
    epid<Alloc> create_pid();

    /// Create a new unique port
    port<Alloc> create_port();

    /// Create a new unique ref
    ref<Alloc> create_ref();

    /// Get creation number
    uint32_t creation() const { return m_creation; }

    /**
     * Set up a connection to an Erlang node, using given cookie
     * @param a_remote_node node name to connect
     * @param a_cookie cookie to use
     * @param a_reconnect_secs is the interval in seconds between reconnecting
     *          attempts in case of connection drops.
     * @returns A new connection. The connection has no receiver defined
     * and is not started.
     * @throws err_connection
     */
    template <typename CompletionHandler>
    void connect(CompletionHandler h, const atom& a_remote_node,
                 const atom& a_cookie = atom(), int a_reconnect_secs = 0);

    /**
     * Set up a connection to an Erlang node, using default cookie
     * @param a_remote_node node name to connect
     * @param a_reconnect_secs is the interval in seconds between reconnecting
     *          attempts in case of connection drops.
     * @returns A new connection. The connection has no receiver defined
     * and is not started.
     * @throws err_connection
     */
    template <typename CompletionHandler>
    void connect(CompletionHandler h, const atom& a_remote_nodename,
                 int a_reconnect_secs = 0);

    /// Get connection identified by the \a a_node name.
    /// @throws err_connection if not connected to \a a_node._
    connection_t& connection(atom a_nodename) const;

    /**
     * Callback invoked on disconnect from a peer node
     */
    boost::function<
        //    OtpNode      OtpConnection  RemoteNodeName         ErrorCode
        void (self&, const connection_t&, atom, const boost::system::error_code&)
    > on_disconnect;

    /**
     * Callback invoked if verbosity is different from VERBOSE_NONE. If not assigned,
     * the content is printed to stderr.
     */
    boost::function<
        //    OtpNode      OtpConnection     Status         Message
        void (self&, const connection_t*, report_level, const std::string&)
    > on_status;

    boost::function<
        eterm<Alloc> (const epid<Alloc>& a_from, const ref<Alloc>& a_ref,
                      const atom& a_mod, const atom& a_fun, const list<Alloc>& a_args,
                      const eterm<Alloc>& a_gleader)
    > on_rpc_call;
    /**
     * Accept connections from client processes.
     * This method sets the socket listener for incoming connections and
     * registers the port with local epmd daemon.
     * @throws err_connection if cannot connect to epmd.
     */
    void start_server();

    /**
     * Stop accepting connections from client processes.
     * This method closes the socket listener and 
     * unregisters the port with local epmd daemon.
     */
    void stop_server();

    /// Deliver a message to its local receipient mailbox.
    /// @throws err_bad_argument
    /// @throws err_no_process
    /// @throws err_connection
    void deliver(const transport_msg<Alloc>& a_tm);

    /// Send a message \a a_msg from \a a_from pid to \a a_to pid.
    /// @param a_to is a remote process.
    /// @param a_msg is the message to send.
    /// @throws err_no_process
    /// @throws err_connection
    void send(const epid<Alloc>& a_to, const eterm<Alloc>& a_msg);

    /// Send a message \a a_msg to the remote process \a a_to on node \a a_node.
    /// The remote process \a a_to need not belong to node \a a_node.
    /// @param a_node is the node to send the message to.
    /// @param a_to is a remote process.
    /// @param a_msg is the message to send.
    /// @throws err_no_process
    /// @throws err_connection
    void send(const atom& a_node, const epid<Alloc>& a_to, const eterm<Alloc>& a_msg);

    /// Send a message \a a_msg to the local process registered as \a a_to.
    /// @throws err_no_process
    /// @throws err_connection
    void send(const epid<Alloc>& a_from, const atom& a_to, const eterm<Alloc>& a_msg);

    /// Send a message \a a_msg to the process registered as \a a_to_name
    /// on remote node \a a_node.
    /// @throws err_no_process
    /// @throws err_connection
    void send(const epid<Alloc>& a_from, const atom& a_to_node, const atom& a_to_name,
        const eterm<Alloc>& a_msg);

    /**
	 * Send an RPC request to a remote Erlang node.
	 * @param a_from the caller's mailbox pid.
     * @param a_to_node remote node where execute the funcion.
	 * @param a_mod the name of the Erlang module containing the
	 * function to be called.
	 * @param a_fun the name of the function to call.
	 * @param args a list of Erlang terms, to be used as arguments
	 * to the function.
	 * @param gleader is optional group leader's pid that will receive
	 *                io requests from the caller.
     * @throws err_bad_argument if function, module or nodename are too big
     * @throws err_no_process if this is a local request and there's no rex mailbox.
     * @throws err_connection if there's no connection to \a a_node.
	 */
    void send_rpc(const epid<Alloc>& a_from, const atom& a_to_node,
                  const atom& a_mod, const atom& a_fun, const list<Alloc>& args,
                  const epid<Alloc>* gleader = NULL);

    /// Execute an equivalent of rpc:cast(...). Doesn't return any value.
    /// @throws err_bad_argument
    /// @throws err_no_process
    /// @throws err_connection
    void send_rpc_cast(const epid<Alloc>& a_from, const atom& a_to_node,
                   const atom& a_mod, const atom& a_fun, const list<Alloc>& args,
                  const epid<Alloc>* gleader = NULL);

    /// Attempt to kill a remote process by sending
    /// an exit message to a_pid, with reason \a a_reason
    /// @throws err_no_process
    /// @throws err_connection
    void send_exit(const epid<Alloc>& a_from, const epid<Alloc>& a_to,
        const eterm<Alloc>& a_reason);

    /// Attempt to kill a remote process by sending
    /// an exit2 message to a_pid, with reason \a a_reason
    /// @throws err_no_process
    /// @throws err_connection
    void send_exit2(const epid<Alloc>& a_from, const epid<Alloc>& a_to,
        const eterm<Alloc>& a_reason);

    /// Link mailbox to the given pid.
    /// The given pid will receive an exit message when \a a_pid dies.
    /// @throws err_no_process
    /// @throws err_connection
    void send_link(const epid<Alloc>& a_from, const epid<Alloc>& a_to);

    /// UnLink the given pid
    /// @throws err_no_process
    /// @throws err_connection
    void send_unlink(const epid<Alloc>& a_from, const epid<Alloc>& a_to);

    /// @throws err_no_process
    /// @throws err_connection
    const ref<Alloc>&
    send_monitor(const epid<Alloc>& a_from, const epid<Alloc>& a_to_pid);

    /// Demonitor the \a a_to pid monitored by \a a_from pid using \a a_ref reference.
    /// @throws err_no_process
    /// @throws err_connection
    void send_demonitor(const epid<Alloc>& a_from, const epid<Alloc>& a_to, const ref<Alloc>& a_ref);

    /// @throws err_no_process
    /// @throws err_connection
    void send_monitor_exit(const epid<Alloc>& a_from, const epid<Alloc>& a_to,
        const ref<Alloc>& a_ref, const eterm<Alloc>& a_reason);

};

} // namespace connect
} // namespace eixx

#include <eixx/connect/basic_otp_node.hxx>
#include <eixx/connect/detail/basic_rpc_server.hpp>

#endif // _EIXX_BASIC_OTP_NODE_HPP_<|MERGE_RESOLUTION|>--- conflicted
+++ resolved
@@ -83,13 +83,8 @@
 
     Mutex                                       m_lock;
     uint32_t                                    m_creation;
-<<<<<<< HEAD
     std::atomic_uint_fast32_t                   m_pid_count;
     std::atomic_uint_fast64_t                   m_port_count;
-=======
-    std::atomic_uint                            m_pid_count;
-    std::atomic_uint                            m_port_count;
->>>>>>> 464824c0
     std::atomic_uint_fast64_t                   m_refid0;
     #ifdef NEWER_REFERENCE_EXT
     std::atomic_uint_fast64_t                   m_refid1;
